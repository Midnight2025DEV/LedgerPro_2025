--- conflicted
+++ resolved
@@ -2,38 +2,6 @@
 
 <div align="center">
 
-<<<<<<< HEAD
-[![Tests](https://github.com/Jihp760/LedgerPro/actions/workflows/test.yml/badge.svg)](https://github.com/Jihp760/LedgerPro/actions/workflows/test.yml)
-[![Security](https://github.com/Jihp760/LedgerPro/actions/workflows/security.yml/badge.svg)](https://github.com/Jihp760/LedgerPro/actions/workflows/security.yml)
-[![codecov](https://codecov.io/gh/Jihp760/LedgerPro/branch/main/graph/badge.svg)](https://codecov.io/gh/Jihp760/LedgerPro)
-[![Swift 6.0](https://img.shields.io/badge/Swift-6.0-orange.svg)](https://swift.org)
-[![Python 3.12](https://img.shields.io/badge/Python-3.12-blue.svg)](https://python.org)
-
-**Privacy-focused financial management for Mac with AI-powered categorization**
-
-[Features](#features) • [Installation](#installation) • [Architecture](#architecture) • [Contributing](#contributing)
-
-</div>
-
-## 🚀 Features
-
-- 🔒 **100% Local Processing** - Your financial data never leaves your device
-- 🤖 **Smart Categorization** - AI learns from your corrections
-- 📈 **Pattern Learning** - Automatically improves over time
-- 🏦 **Multi-Bank Support** - Works with major bank formats
-- 💱 **Foreign Currency** - Automatic forex detection and conversion
-
-## 📊 Project Health
-
-| Metric | Status | Target |
-|--------|--------|--------|
-| Test Coverage | 70%+ | 80% |
-| Unit Tests | 115+ | 150 |
-| Build Time | <2min | <3min |
-| Force Unwraps (Services) | 0 | 0 |
-| Security Issues | 0 | 0 |
-| Performance (500 tx) | 13.7s | <20s |
-=======
 [![Tests](https://github.com/Midnight2025DEV/LedgerPro_2025/actions/workflows/ci.yml/badge.svg)](https://github.com/Midnight2025DEV/LedgerPro_2025/actions/workflows/ci.yml)
 [![Swift 6.0](https://img.shields.io/badge/Swift-6.0-orange.svg)](https://swift.org)
 [![Python 3.9+](https://img.shields.io/badge/Python-3.9+-blue.svg)](https://python.org)
@@ -54,81 +22,11 @@
 - 💱 **Foreign Currency** - Automatic forex detection and conversion
 - 📊 **Rich Analytics** - Interactive charts and spending insights
 - ⚡ **Fast Processing** - Handle 500+ transactions in under 15 seconds
->>>>>>> d514cae2
 
 ## 🏗️ Architecture
 
 ```
 LedgerPro/
-<<<<<<< HEAD
-├── SwiftUI App (Mac)         # Native Mac application
-├── MCP Bridge                # JSON-RPC communication
-├── MCP Servers               # Local processing servers
-│   ├── PDF Processor         # Bank statement parsing
-│   ├── Financial Analyzer    # Insights & trends
-│   └── OpenAI Service        # Optional categorization
-└── Core Services             # Business logic
-    ├── FinancialDataManager  # Transaction management
-    ├── CategoryService       # Categorization engine
-    ├── PatternLearningService # AI learning
-    └── ImportCategorization  # Import workflows
-```
-
-## 🧪 Testing
-
-We maintain comprehensive test coverage:
-
-```bash
-# Run all tests
-./Scripts/run_all_tests.sh
-
-# Run specific test suites
-swift test --filter FinancialDataManagerTests
-swift test --filter PatternLearningServiceTests
-swift test --filter CriticalWorkflowTests
-
-# Check coverage
-swift test --enable-code-coverage
-open .build/debug/codecov/index.html
-```
-
-### Test Categories
-
-- **Unit Tests**: Individual service testing
-- **Integration Tests**: End-to-end workflows
-- **Performance Tests**: Large dataset handling
-- **Security Tests**: Memory safety, force unwrap detection
-
-## 🔒 Security
-
-- No force unwraps in critical services
-- Memory-safe string operations
-- Automated security scanning
-- No hardcoded secrets
-
-## 🚀 Getting Started
-
-### Prerequisites
-
-- macOS 14.0+
-- Xcode 15.0+
-- Python 3.11+ (for MCP servers)
-- Swift 6.0
-
-### Installation
-
-```bash
-# Clone the repository
-git clone https://github.com/Jihp760/LedgerPro.git
-cd LedgerPro
-
-# Install Python dependencies
-cd MCP-Servers
-pip install -r requirements.txt
-cd ..
-
-# Build and run
-=======
 ├── 📱 SwiftUI macOS App        # Native Mac application
 ├── 🚀 Python Backend          # FastAPI server for processing
 │   ├── PDF Processing         # Camelot-based table extraction
@@ -226,53 +124,10 @@
 
 # In a new terminal, build the Mac app
 cd ../LedgerPro
->>>>>>> d514cae2
 swift build
 swift run
 ```
 
-<<<<<<< HEAD
-## 📈 Performance
-
-Benchmarked on MacBook Pro M2:
-
-- Import 500 transactions: 13.7s
-- Categorization accuracy: 95%+
-- Memory usage (1000 tx): <200MB
-- Pattern learning: <5s per batch
-
-## 🤝 Contributing
-
-1. Fork the repository
-2. Create your feature branch (`git checkout -b feature/AmazingFeature`)
-3. Ensure tests pass (`./Scripts/run_all_tests.sh`)
-4. Commit your changes (`git commit -m 'Add some AmazingFeature'`)
-5. Push to the branch (`git push origin feature/AmazingFeature`)
-6. Open a Pull Request
-
-### Code Quality Standards
-
-- ✅ All tests must pass
-- ✅ No force unwraps in Services/
-- ✅ Test coverage must not decrease
-- ✅ Performance benchmarks must pass
-- ✅ SwiftLint warnings resolved
-
-## 📚 Documentation
-
-Full documentation available at: https://jihp760.github.io/LedgerPro
-
-## 🎯 Roadmap
-
-- [ ] Multi-account sync
-- [ ] Receipt scanning
-- [ ] Budget planning
-- [ ] Investment tracking
-- [x] Pattern learning from corrections
-- [x] Foreign currency support
-- [x] Comprehensive test coverage
-- [x] CI/CD pipeline
-=======
 ### Running Tests
 ```bash
 # Swift tests
@@ -335,19 +190,11 @@
 - [x] **Pattern Learning** - AI learns from corrections ✅
 - [x] **Foreign Currency** - Forex detection and conversion ✅
 - [x] **Comprehensive Testing** - 100+ test coverage ✅
->>>>>>> d514cae2
 
 ## 📄 License
 
 This project is licensed under the MIT License - see the [LICENSE](LICENSE) file for details.
 
-<<<<<<< HEAD
-## 🙏 Acknowledgments
-
-- Built with Swift 6.0 and SwiftUI
-- MCP (Model Context Protocol) for AI integration
-- Community contributors
-=======
 ## 🆘 Support
 
 ### Common Issues
@@ -359,14 +206,9 @@
 - Check the [MCP_TROUBLESHOOTING.md](./MCP_TROUBLESHOOTING.md) for MCP-related issues
 - Review [CLAUDE.md](./CLAUDE.md) for development guidance
 - Open an issue on GitHub with detailed error information
->>>>>>> d514cae2
 
 ---
 
 <div align="center">
-<<<<<<< HEAD
-Made with ❤️ for privacy-conscious Mac users
-=======
 Made with ❤️ for privacy-conscious Mac users who want powerful financial management tools
->>>>>>> d514cae2
 </div>